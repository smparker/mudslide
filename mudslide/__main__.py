--- conflicted
+++ resolved
@@ -23,20 +23,12 @@
 
 # Add a method into this dictionary to register it with argparse
 methods = {
-<<<<<<< HEAD
     "fssh": TrajectorySH,
     "cumulative-sh": TrajectoryCum,
     "ehrenfest": Ehrenfest,
+    "afssh": AugmentedFSSH,
     "even-sampling": EvenSamplingTrajectory
 }
-=======
-        "fssh": TrajectorySH,
-        "cumulative-sh": TrajectoryCum,
-        "ehrenfest": Ehrenfest,
-        "afssh": AugmentedFSSH,
-        "even-sampling" : EvenSamplingTrajectory
-        }
->>>>>>> b5f1b6a2
 
 
 def main(argv=None, file=sys.stdout) -> None:
