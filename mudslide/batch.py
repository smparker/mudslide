# -*- coding: utf-8 -*-
"""Code for running batches of trajectories."""

from typing import Any, Iterator, Tuple
import logging
import queue
import sys

import numpy as np

from .constants import boltzmann
from .exceptions import StillInteracting
from .tracer import TraceManager
from .typing import ModelT, TrajGenT, ArrayLike

logger = logging.getLogger("mudslide")


class TrajGenConst:
<<<<<<< HEAD
    """Generator for static initial conditions.

    Parameters
    ----------
    position : ArrayLike
        Initial position.
    velocity : ArrayLike
        Initial velocity.
    initial_state : Any
        Initial state specification, should be either an integer or "ground".
    seed : Any, optional
        Entropy seed for random generator (unused), by default None.

    Yields
    ------
    Iterator
        Generator yielding tuples of (position, velocity, initial_state, params).
=======
    """Canned class whose call function acts as a generator for static initial conditions

    :param position: initial position
    :param momentum: initial momentum
    :param initial_state: initial state specification should be either an integer or "ground"
    :param seed: entropy seed for random generator (unused)
>>>>>>> 55dde1dc
    """

    def __init__(self, position: ArrayLike, velocity: ArrayLike, initial_state: Any, seed: Any = None):
        self.position = position
        self.velocity = velocity
        self.initial_state = initial_state
        self.seed_sequence = np.random.SeedSequence(seed)

    def __call__(self, nsamples: int) -> Iterator:
        """Generate initial conditions.

        Parameters
        ----------
        nsamples : int
            Number of initial conditions to generate.

        Yields
        ------
        Iterator
            Generator yielding tuples of (position, velocity, initial_state, params).
        """
        seedseqs = self.seed_sequence.spawn(nsamples)
        for i in range(nsamples):
<<<<<<< HEAD
            yield (self.position, self.velocity, self.initial_state, {"seed_sequence": seedseqs[i]})


class TrajGenNormal:
    """Generator for normally distributed initial conditions.

    Parameters
    ----------
    position : ArrayLike
        Center of normal distribution for position.
    velocity : ArrayLike
        Center of normal distribution for velocity.
    initial_state : Any
        Initial state designation.
    sigma : ArrayLike
        Standard deviation of distribution.
    seed : Any, optional
        Initial seed to give to trajectory, by default None.
    seed_traj : Any, optional
        Seed for trajectory generation, by default None.
    """
=======
            yield (self.position, self.momentum, self.initial_state, {"seed_sequence": seedseqs[i]})


class TrajGenNormal:
    """Canned class whose call function acts as a generator for normally distributed initial conditions"""
>>>>>>> 55dde1dc

    def __init__(self,
                 position: ArrayLike,
                 velocity: ArrayLike,
                 initial_state: Any,
                 sigma: ArrayLike,
                 seed: Any = None,
                 seed_traj: Any = None):
        self.position = position
        self.position_deviation = 0.5 * sigma
        self.velocity = velocity
        self.velocity_deviation = 1.0 / sigma
        self.initial_state = initial_state
        self.seed_sequence = np.random.SeedSequence(seed)
        self.random_state = np.random.default_rng(seed_traj)

    def vskip(self, vtest: float) -> bool:
        """Determine whether to skip given velocity.

        Parameters
        ----------
        vtest : float
            Velocity to test.

        Returns
        -------
        bool
            True if velocity should be skipped, False otherwise.
        """
        return np.any(vtest < 0.0)

    def __call__(self, nsamples: int) -> Iterator:
        """Generate initial conditions.

        Parameters
        ----------
        nsamples : int
            Number of initial conditions requested.

        Yields
        ------
        Iterator
            Generator yielding tuples of (position, velocity, initial_state, params).
        """
        seedseqs = self.seed_sequence.spawn(nsamples)
        for i in range(nsamples):
            x = self.random_state.normal(self.position, self.position_deviation)
            v = self.random_state.normal(self.velocity, self.velocity_deviation)

<<<<<<< HEAD
            if (self.vskip(v)):
                continue
            yield (x, v, self.initial_state, {"seed_sequence": seedseqs[i]})


class TrajGenBoltzmann:
    """Generate velocities randomly according to the Boltzmann distribution.

    Parameters
    ----------
    position : ArrayLike
        Initial positions.
    mass : ArrayLike
        Array of particle masses.
    temperature : float
        Initial temperature to determine velocities.
    initial_state : Any
        Initial state designation.
    scale : bool, optional
        Whether to scale velocities, by default True.
    seed : Any, optional
        Initial seed to give trajectory, by default None.
    velocity_seed : Any, optional
        Initial seed for velocity random generator, by default None.
    """
=======
            if self.kskip(k):
                continue
            yield (x, k, self.initial_state, {"seed_sequence": seedseqs[i]})


class TrajGenBoltzmann:
    """Generate momenta randomly according to the Boltzmann distribution"""
>>>>>>> 55dde1dc

    def __init__(self,
                 position: ArrayLike,
                 mass: ArrayLike,
                 temperature: float,
                 initial_state: Any,
                 scale: bool = True,
                 seed: Any = None,
                 velocity_seed: Any = None):
        assert position.shape == mass.shape

        self.position = position
        self.mass = mass
        self.temperature = temperature
        self.initial_state = initial_state
        self.scale = scale
        self.seed_sequence = np.random.SeedSequence(seed)
        self.random_state = np.random.default_rng(velocity_seed)
        self.kt = boltzmann * self.temperature
        self.sigma = np.sqrt(self.kt * self.mass)

    def __call__(self, nsamples: int) -> Iterator:
        """Generate initial conditions.

        Parameters
        ----------
        nsamples : int
            Number of initial conditions requested.

        Yields
        ------
        Iterator
            Generator yielding tuples of (position, velocity, initial_state, params).
        """
        seedseqs = self.seed_sequence.spawn(nsamples)
        for i in range(nsamples):
            x = self.position
            p = self.random_state.normal(0.0, self.sigma)
            v = p / self.mass

            if self.scale:
                avg_KE = 0.5 * np.dot(v**2, self.mass) / x.size
                kbT2 = 0.5 * self.kt
                scal = np.sqrt(kbT2 / avg_KE)
                v *= scal

            yield (x, v, self.initial_state, {"seed_sequence": seedseqs[i]})


class BatchedTraj:
<<<<<<< HEAD
    """Class to manage many SurfaceHoppingMD trajectories.
=======
    """Class to manage many TrajectorySH trajectories
>>>>>>> 55dde1dc

    Requires a model object which is a class that has functions V(x), dV(x), nstates, and ndof
    that return the Hamiltonian at position x, gradient of the Hamiltonian at position x,
    number of electronic states, and dimension of nuclear space, respectively.

    Parameters
    ----------
    model : ModelT
        Object used to describe the model system.
    traj_gen : TrajGenT
        Generator object to generate initial conditions.
    trajectory_type : Any
        Surface hopping trajectory class.
    tracemanager : Any, optional
        Object to collect results, by default None.
    **inp : Any
        Additional input options.

    Notes
    -----
    Accepted keyword arguments and their defaults:
    | key                |   default                  |
    ---------------------|----------------------------|
    | t0                 | 0.0                        |
    | nprocs             | 1                          |
    | seed               | None (date)                |
    """

    batch_only_options = [ "samples", "nprocs" ]

    def __init__(self, model: ModelT, traj_gen: TrajGenT, trajectory_type: Any, tracemanager: Any = None, **inp: Any):
        self.model = model
        if tracemanager is None:
            self.tracemanager = TraceManager()
        else:
            self.tracemanager = tracemanager
        self.trajectory = trajectory_type
        self.traj_gen = traj_gen
        self.batch_options = {}

        # statistical parameters
        self.batch_options["samples"]       = inp.get("samples", 2000)
        self.batch_options["nprocs"]        = inp.get("nprocs", 1)

        # other options get copied over
        self.traj_options = {}
        for x in inp:
            if x not in self.batch_only_options:
                self.traj_options[x] = inp[x]

    def compute(self) -> TraceManager:
        """Run batch of trajectories and return aggregate results.

        Returns
        -------
        TraceManager
            Object containing the results.
        """
        # for now, define four possible outcomes of the simulation
        nsamples = self.batch_options["samples"]
        nprocs = self.batch_options["nprocs"]

        if nprocs > 1:
            logger.warning('nprocs {} specified, but parallelism is not currently handled'.format(nprocs))

        traj_queue: Any = queue.Queue()
        results_queue: Any = queue.Queue()

        #traj_queue = mp.JoinableQueue()
        #results_queue = mp.Queue()
        #procs = [ mp.Process(target=traj_runner, args=(traj_queue, results_queue, )) for p in range(nprocs) ]
        #for p in procs:
        #    p.start()

        for x0, v0, initial, params in self.traj_gen(nsamples):
            traj_input = self.traj_options
            traj_input.update(params)
            traj = self.trajectory(self.model,
                                   x0,
                                   v0,
                                   initial,
                                   self.tracemanager.spawn_tracer(),
                                   queue=traj_queue,
                                   **traj_input)
            traj_queue.put(traj)

        while not traj_queue.empty():
            traj = traj_queue.get()
            results = traj.simulate()
            results_queue.put(results)

        #traj_queue.join()
        #for p in procs:
        #    p.terminate()

        while not results_queue.empty():
            r = results_queue.get()
            self.tracemanager.merge_tracer(r)

        self.tracemanager.outcomes = self.tracemanager.outcome()
        return self.tracemanager


def traj_runner(traj_queue: Any, results_queue: Any) -> None:
    """Runner for computing jobs from queue.

    Parameters
    ----------
    traj_queue : Any
        Queue containing trajectories with a `simulate()` function.
    results_queue : Any
        Queue to store results of each call to `simulate()`.
    """
    while True:
        traj = traj_queue.get()
        if traj is not None:
            results = traj.simulate()
            results_queue.put(results)
        traj_queue.task_done()<|MERGE_RESOLUTION|>--- conflicted
+++ resolved
@@ -17,7 +17,6 @@
 
 
 class TrajGenConst:
-<<<<<<< HEAD
     """Generator for static initial conditions.
 
     Parameters
@@ -35,14 +34,6 @@
     ------
     Iterator
         Generator yielding tuples of (position, velocity, initial_state, params).
-=======
-    """Canned class whose call function acts as a generator for static initial conditions
-
-    :param position: initial position
-    :param momentum: initial momentum
-    :param initial_state: initial state specification should be either an integer or "ground"
-    :param seed: entropy seed for random generator (unused)
->>>>>>> 55dde1dc
     """
 
     def __init__(self, position: ArrayLike, velocity: ArrayLike, initial_state: Any, seed: Any = None):
@@ -66,7 +57,6 @@
         """
         seedseqs = self.seed_sequence.spawn(nsamples)
         for i in range(nsamples):
-<<<<<<< HEAD
             yield (self.position, self.velocity, self.initial_state, {"seed_sequence": seedseqs[i]})
 
 
@@ -88,13 +78,6 @@
     seed_traj : Any, optional
         Seed for trajectory generation, by default None.
     """
-=======
-            yield (self.position, self.momentum, self.initial_state, {"seed_sequence": seedseqs[i]})
-
-
-class TrajGenNormal:
-    """Canned class whose call function acts as a generator for normally distributed initial conditions"""
->>>>>>> 55dde1dc
 
     def __init__(self,
                  position: ArrayLike,
@@ -144,8 +127,7 @@
             x = self.random_state.normal(self.position, self.position_deviation)
             v = self.random_state.normal(self.velocity, self.velocity_deviation)
 
-<<<<<<< HEAD
-            if (self.vskip(v)):
+            if self.vskip(v):
                 continue
             yield (x, v, self.initial_state, {"seed_sequence": seedseqs[i]})
 
@@ -170,15 +152,6 @@
     velocity_seed : Any, optional
         Initial seed for velocity random generator, by default None.
     """
-=======
-            if self.kskip(k):
-                continue
-            yield (x, k, self.initial_state, {"seed_sequence": seedseqs[i]})
-
-
-class TrajGenBoltzmann:
-    """Generate momenta randomly according to the Boltzmann distribution"""
->>>>>>> 55dde1dc
 
     def __init__(self,
                  position: ArrayLike,
@@ -229,11 +202,7 @@
 
 
 class BatchedTraj:
-<<<<<<< HEAD
     """Class to manage many SurfaceHoppingMD trajectories.
-=======
-    """Class to manage many TrajectorySH trajectories
->>>>>>> 55dde1dc
 
     Requires a model object which is a class that has functions V(x), dV(x), nstates, and ndof
     that return the Hamiltonian at position x, gradient of the Hamiltonian at position x,
