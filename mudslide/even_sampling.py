# -*- coding: utf-8 -*-
"""Propagate even sampling algorithm.

This module implements trajectory surface hopping with even sampling of phase space.
"""

from itertools import count
from typing import Optional, List, Any, Dict, Union
import copy as cp
import numpy as np

from .integration import quadrature
from .surface_hopping_md import SurfaceHoppingMD
from .typing import ArrayLike, ElectronicT

class SpawnStack:
<<<<<<< HEAD
    """Data structure to inform how new traces are spawned and weighted.

    Parameters
    ----------
    sample_stack : list
        Stack of samples containing zeta values and differential weights.
    weight : float, optional
        Base weight for the stack, by default 1.0
    """
=======
    """Data structure to inform how new traces are spawned and weighted"""
>>>>>>> 55dde1dc

    def __init__(self, sample_stack: List, weight: float = 1.0):
        self.sample_stack = sample_stack
        self.base_weight: float = weight
        self.marginal_weight: float = 1.0
        self.last_stack: Dict = {}
        self.last_dw: float

        if sample_stack:
            weights = np.array([s["dw"] for s in sample_stack])
            mw = np.ones(len(sample_stack))
            mw[1:] -= np.cumsum(weights[: len(weights) - 1])
            self.marginal_weights = mw
            self.last_dw = weights[0]
        else:
            self.margin_weights = np.ones(1)
            self.last_dw = 0.0

        self.izeta: int = 0
        self.zeta_: float = -1.0

    def zeta(self) -> float:
<<<<<<< HEAD
        """Get the current zeta value.

        Returns
        -------
        float
            Current zeta value.
        """
        return self.zeta_

    def next_zeta(self, current_value: float, random_state: Any = np.random.RandomState()) -> float:
        """Calculate the next zeta value.

        Parameters
        ----------
        current_value : float
            Current accumulated probability value.
        random_state : Any, optional
            Random state for generating random numbers, by default np.random.RandomState()

        Returns
        -------
        float
            Next zeta value for determining hops.
        """
=======
        """Return the current zeta value"""
        return self.zeta_

    def next_zeta(self, current_value: float, random_state: Any = np.random.default_rng()) -> float:
        """Return the next zeta value and update the stack"""
>>>>>>> 55dde1dc
        if self.sample_stack:
            izeta = self.izeta
            while izeta < len(self.sample_stack) and self.sample_stack[izeta]["zeta"] < current_value:
                izeta += 1

            if izeta != self.izeta:  # it means there was a hop, so update last_dw

                weights = np.array([s["dw"] for s in self.sample_stack])
                self.last_dw = np.sum(weights[self.izeta : izeta])
                self.last_stack = self.sample_stack[self.izeta]  # should actually probably be a merge operation

            self.marginal_weight = self.marginal_weights[izeta] if izeta != len(self.sample_stack) else 0.0
            self.izeta = izeta

            if self.izeta < len(self.sample_stack):
                self.zeta_ = self.sample_stack[self.izeta]["zeta"]
            else:
                self.zeta_ = 10.0  # should be impossible

        else:
            self.zeta_ = random_state.uniform()

        return self.zeta_

    def weight(self) -> float:
<<<<<<< HEAD
        """Calculate the current weight.

        Returns
        -------
        float
            Current weight as product of base weight and marginal weight.
        """
=======
        """Get weight of the current trajectory"""
>>>>>>> 55dde1dc
        return self.base_weight * self.marginal_weight

    def spawn(self, reweight: float = 1.0) -> "SpawnStack":
        """Create a new SpawnStack for spawning trajectories.

        Parameters
        ----------
        reweight : float, optional
            Weight adjustment factor, by default 1.0

        Returns
        -------
        SpawnStack
            New SpawnStack instance for spawned trajectory.

        Raises
        ------
        Exception
            If a hop occurs with no differential weight.
        """
        if self.sample_stack:
            samp = self.last_stack
            dw = self.last_dw
            if dw == 0:
                raise Exception("What happened? A hop with no differential weight?")
            weight = self.base_weight * dw * reweight
            next_stack = samp["children"]
        else:
            weight = self.base_weight * reweight
            next_stack = None
        return self.__class__(next_stack, weight)

    def do_spawn(self) -> bool:
        """Test whether the stack indicates we should keep spawning trajectories.

        Returns
        -------
        bool
            True if stack indicates spawning should continue, False otherwise.
        """
        return bool(self.sample_stack)

    def spawn_size(self) -> int:
        """Get the number of trajectories to spawn.

        Returns
        -------
        int
            Number of trajectories to spawn.
        """
        if self.sample_stack:
            samp = self.last_stack
            if "spawn_size" in samp:
                return samp["spawn_size"]
        return 1

    def append_layer(self, zetas: list, dws: list, stack=None, node=None, nodes=None, adj_matrix=None):
        """Append a layer to all leaves in the sample stack tree.

        A depth-first traversal of a sample_stack tree to append a layer to all leaves.
        The method builds the adjacency matrix as it traverses the tree.

        Parameters
        ----------
        zetas : list
            List of zeta values to append.
        dws : list
            List of differential weights to append.
        stack : list, optional
            Current stack being processed, by default None
        node : int, optional
            Current node being processed, by default None
        nodes : iterator, optional
            Iterator for generating node numbers, by default None
        adj_matrix : dict, optional
            Adjacency matrix being built, by default None

        Raises
        ------
        ValueError
            If dimensions of dws and zetas do not match.
        """

        if stack is None:
            stack = self.sample_stack

        if len(zetas) != len(dws):
            raise ValueError("dimension of dws should be same as zetas")

        l = len(stack)

        # First time through
        if adj_matrix is None:
            adj_matrix = {}
            nodes = count(start=1, step=1)
            node = next(nodes)
            adj_matrix[1] = []
            for i in range(l):
                adj_matrix[1].append(next(nodes))
        else:
            adj_matrix[node] = []
            for i in range(l):
                adj_matrix[node].append(next(nodes))
        if l == 0:
            for i in range(len(zetas)):
                stack.append({"zeta": zetas[i], "dw": dws[i], "children": [], "spawn_size": 1})
        else:
            for i in range(l):
                self.append_layer(
                    zetas=zetas,
                    dws=dws,
                    stack=stack[i]["children"],
                    node=adj_matrix[node][i],
                    nodes=nodes,
                    adj_matrix=adj_matrix,
                )

    def unpack(self, zeta_list, dw_list, stack=None, depth=0):
        """Recursively unpack a sample stack.

        Fills in the zeta_list and dw_list with flattened lists of zeta values
        and differential weights.

        Parameters
        ----------
        zeta_list : list
            List to be filled with zeta values.
        dw_list : list
            List to be filled with differential weights.
        stack : list or dict, optional
            Current stack being processed, by default None
        depth : int, optional
            Current depth in the tree, by default 0
        """

        if stack is None:
            stack = self.sample_stack

        if isinstance(stack, list):
            for dct in stack:
                self.unpack(zeta_list, dw_list, dct, depth=depth)
        if isinstance(stack, dict):
            zeta_list.append((depth, stack["zeta"]))
            dw_list.append((depth, stack["dw"]))
            if stack["children"] != []:
                self.unpack(zeta_list, dw_list, stack["children"], depth=depth + 1)


    def unravel(self):
<<<<<<< HEAD
        """Unravel the sample stack into points and weights.

        Calls unpack to recursively unpack a sample_stack and then unravels the list
        of zetas and dws to create a list of tuples of points and weights.

        Returns
        -------
        list
            List of tuples containing (points, weights) where points is a tuple of
            coordinates and weights is the product of weights at those coordinates.
=======
        """
        Calls unpack to recursively unpack a sample_stack and then
        unravels the list of zetas and dws to create a list of tuples of
        tuples of points and weights. This works for arbitary dimensions.

        self = SpawnStack.from_quadrature(nsamples = [2, 2])
        pts_wts = self.unravel()

        where

        pts_wts = [((x1, y1), (wx1, wy1)), ((x1, y2), (wx1, wy2)), ((x2, y1), (wx2, wy1)), ((x2, y2), (wx2, wy2))]
>>>>>>> 55dde1dc
        """
        zetas = []
        dws = []
        self.unpack(zeta_list=zetas, dw_list=dws)

        dim_list = []
        for tpl in zetas:
            dim_list.append(tpl[0])
        dim = max(dim_list) + 1
        main_list = []
        coords = []
        weights = []
        last_depth = 0
        for i, tpl in enumerate(zetas):
            # When we recurse back up in depth, we need to remove num_to_pop items from coords/weights.
            if tpl[0] < last_depth:
                num_to_pop = last_depth - tpl[0] + 1
                for j in range(num_to_pop):
                    coords.pop()
                    weights.pop()
            # Take care of the fact that the above doesn't work for 1D.
            if (dim == 1) and (len(coords) != 0):
                coords.pop()
                weights.pop()
            if tpl[0] == 0:
                last_depth = tpl[0]
                coords.append(tpl[1])
                weights.append(dws[i][1])
            else:
                last_depth = tpl[0]
                if len(coords) > tpl[0]:
                    coords[tpl[0]] = tpl[1]
                    weights[tpl[0]] = dws[i][1]
                else:
                    coords.append(tpl[1])
                    weights.append(dws[i][1])
            if len(coords) == dim:
                main_list.append((tuple(coords), tuple(weights)))

        # Return product of weights
        points_weights = [(points, np.prod(weights)) for (points, weights) in main_list]

        return points_weights

    @classmethod
    def from_quadrature(
        cls,
        nsamples: Union[List[int], int],
        weight: float = 1.0,
        method: str = "gl",
        mcsamples: int = 1,
        random_state: Any = np.random.RandomState(),
    ) -> "SpawnStack":
        """Create a SpawnStack from quadrature points.

        Parameters
        ----------
        nsamples : Union[List[int], int]
            Number of samples per dimension or list of samples per dimension.
        weight : float, optional
            Base weight for the stack, by default 1.0
        method : str, optional
            Quadrature method to use, by default "gl"
        mcsamples : int, optional
            Number of Monte Carlo samples per quadrature point, by default 1
        random_state : Any, optional
            Random state for generating random numbers, by default np.random.RandomState()

        Returns
        -------
        SpawnStack
            New SpawnStack instance created from quadrature points.
        """
        if not isinstance(nsamples, list):
            nsamples = [int(nsamples)]

        forest: List[Dict] = []
        spawn_size = [mcsamples] + [1] * (len(nsamples) - 1)

        for ns in reversed(nsamples):
            leaves = cp.copy(forest)
            samples, weights = quadrature(ns, 0.0, 1.0, method=method)
            spawnsize = spawn_size.pop(0)
            forest = [
                {"zeta": s, "dw": dw, "children": cp.deepcopy(leaves), "spawn_size": spawnsize}
                for s, dw in zip(samples, weights)
            ]  # type: ignore

        return cls(forest, weight)


class EvenSamplingTrajectory(SurfaceHoppingMD):
    """Trajectory surface hopping with even sampling of phase space.

    This class extends SurfaceHoppingMD to implement even sampling of phase space
    during trajectory surface hopping simulations.
    """

    recognized_options = SurfaceHoppingMD.recognized_options + [ "spawn_stack", "quadrature", "mcsamples" ]

    def __init__(self, *args, **options):
        """Initialize the EvenSamplingTrajectory class.

        Parameters
        ----------
        *args
            Positional arguments passed to SurfaceHoppingMD
        **options
            Additional options for the simulation. Recognized options are:
            All SurfaceHoppingMD options, plus:
            spawn_stack : list or SpawnStack, optional
                Stack of zeta values or a SpawnStack object for even sampling. Required.
            quadrature : str, optional
                Quadrature method for generating zeta values ('gl', etc.). Default is 'gl'.
            mcsamples : int, optional
                Number of Monte Carlo samples per quadrature point. Default is 1.
        """
        options['hopping_method'] = 'cumulative'  # Force cumulative hopping
        SurfaceHoppingMD.__init__(self, *args, **options)

        ss = options["spawn_stack"]
        if isinstance(ss, SpawnStack):
            self.spawn_stack = cp.deepcopy(options["spawn_stack"])
        elif isinstance(ss, list):
            quadrature = options.get("quadrature", "gl")
            mcsamples = options.get("mcsamples", 1)
            self.spawn_stack = SpawnStack.from_quadrature(
                ss, method=quadrature, mcsamples=mcsamples, random_state=self.random_state
            )
        else:
            self.spawn_stack = SpawnStack(ss)

        self.zeta = self.spawn_stack.next_zeta(0.0, self.random_state)

    def clone(self, spawn_stack: Optional[Any] = None) -> "EvenSamplingTrajectory":
        """Create a clone of the current trajectory.

        Parameters
        ----------
        spawn_stack : Any, optional
            New spawn stack to use for the clone, by default None

        Returns
        -------
        EvenSamplingTrajectory
            Cloned trajectory instance.
        """
        if spawn_stack is None:
            spawn_stack = self.spawn_stack

        out = EvenSamplingTrajectory(
            self.model,
            self.position,
            self.velocity,
            self.rho,
            tracer=self.tracer.clone(),
            queue=self.queue,
            last_velocity=self.last_velocity,
            state0=self.state,
            t0=self.time,
            previous_steps=self.nsteps,
            trace_every=self.trace_every,
            dt=self.dt,
            outcome_type=self.outcome_type,
            seed_sequence=self.seed_sequence.spawn(1)[0],
            electronics=self.electronics,
            duration=self.duration,
            max_steps=self.max_steps,
            max_time=self.max_time,
            hopping_method=self.hopping_method,
            spawn_stack=spawn_stack,
        )
        return out

    def hopper(self, probs: ArrayLike) -> List[Dict[str, Union[int, float]]]:
        """Determine whether and where to hop based on probabilities.

        Parameters
        ----------
        probs : ArrayLike
            Array of individual hopping probabilities.

        Returns
        -------
        List[Dict[str, Union[int, float]]]
            List of dictionaries containing target state and hop weight information.
        """
        accumulated = self.prob_cum
        probs[self.state] = 0.0  # ensure self-hopping is nonsense
        gkdt = np.sum(probs)

        accumulated = 1 - (1 - accumulated) * np.exp(-gkdt)
        if accumulated > self.zeta:  # then hop
            zeta = self.zeta
            next_zeta = self.spawn_stack.next_zeta(accumulated, self.random_state)

            # where to hop
            hop_choice = probs / gkdt
            if self.spawn_stack.do_spawn():
                nspawn = self.spawn_stack.spawn_size()
                spawn_weight = 1.0 / nspawn
                targets = [
                    {
                        "target": i,
                        "weight": hop_choice[i],
                        "zeta": zeta,
                        "prob": accumulated,
                        "stack": self.spawn_stack.spawn(spawn_weight * hop_choice[i]),
                    }
                    for i in range(self.model.nstates)
                    if i != self.state
                    for j in range(nspawn)
                ]
            else:
                target = self.random_state.choice(list(range(self.model.nstates)), p=hop_choice)
                targets = [
                    {
                        "target": target,
                        "weight": 1.0,
                        "zeta": zeta,
                        "prob": accumulated,
                        "stack": self.spawn_stack.spawn(),
                    }
                ]

            # reset probabilities and random
            self.zeta = next_zeta

            self.prob_cum = accumulated
            return targets

        self.prob_cum = accumulated
        return []

    def hop_to_it(self, hop_to: List[Dict[str, Any]], electronics: ElectronicT = None) -> None:
        """Handle hopping by spawning new trajectories.

        This method spawns new trajectories instead of enacting hops directly.
        It must:
        - Copy current trajectory
        - Initiate hops on the copied trajectories
        - Make no changes to current trajectory
        - Set next threshold for spawning

        Parameters
        ----------
        hop_to : List[Dict[str, Any]]
            List of states and associated weights on which to hop.
        electronics : ElectronicT, optional
            Model class for electronic structure calculations, by default None
        """
        if self.spawn_stack.do_spawn():
            for hop in hop_to:
                stack = hop["stack"]
                spawn = self.clone(stack)
<<<<<<< HEAD
                SurfaceHoppingMD.hop_to_it(spawn, [hop], electronics=spawn.electronics)
=======
                TrajectoryCum.hop_to_it(spawn, [hop], electronics=spawn.electronics)
>>>>>>> 55dde1dc
                spawn.time+= spawn.dt
                spawn.nsteps += 1

                # trigger hop
                spawn.update_weight(stack.weight())

                # add to total trajectory queue
                self.queue.put(spawn)
            self.update_weight(self.spawn_stack.weight())
        else:
            self.prob_cum = 0.0
            SurfaceHoppingMD.hop_to_it(self, hop_to, electronics=self.electronics)<|MERGE_RESOLUTION|>--- conflicted
+++ resolved
@@ -14,7 +14,6 @@
 from .typing import ArrayLike, ElectronicT
 
 class SpawnStack:
-<<<<<<< HEAD
     """Data structure to inform how new traces are spawned and weighted.
 
     Parameters
@@ -24,9 +23,6 @@
     weight : float, optional
         Base weight for the stack, by default 1.0
     """
-=======
-    """Data structure to inform how new traces are spawned and weighted"""
->>>>>>> 55dde1dc
 
     def __init__(self, sample_stack: List, weight: float = 1.0):
         self.sample_stack = sample_stack
@@ -49,7 +45,6 @@
         self.zeta_: float = -1.0
 
     def zeta(self) -> float:
-<<<<<<< HEAD
         """Get the current zeta value.
 
         Returns
@@ -74,13 +69,6 @@
         float
             Next zeta value for determining hops.
         """
-=======
-        """Return the current zeta value"""
-        return self.zeta_
-
-    def next_zeta(self, current_value: float, random_state: Any = np.random.default_rng()) -> float:
-        """Return the next zeta value and update the stack"""
->>>>>>> 55dde1dc
         if self.sample_stack:
             izeta = self.izeta
             while izeta < len(self.sample_stack) and self.sample_stack[izeta]["zeta"] < current_value:
@@ -106,7 +94,6 @@
         return self.zeta_
 
     def weight(self) -> float:
-<<<<<<< HEAD
         """Calculate the current weight.
 
         Returns
@@ -114,9 +101,6 @@
         float
             Current weight as product of base weight and marginal weight.
         """
-=======
-        """Get weight of the current trajectory"""
->>>>>>> 55dde1dc
         return self.base_weight * self.marginal_weight
 
     def spawn(self, reweight: float = 1.0) -> "SpawnStack":
@@ -266,7 +250,6 @@
 
 
     def unravel(self):
-<<<<<<< HEAD
         """Unravel the sample stack into points and weights.
 
         Calls unpack to recursively unpack a sample_stack and then unravels the list
@@ -277,19 +260,6 @@
         list
             List of tuples containing (points, weights) where points is a tuple of
             coordinates and weights is the product of weights at those coordinates.
-=======
-        """
-        Calls unpack to recursively unpack a sample_stack and then
-        unravels the list of zetas and dws to create a list of tuples of
-        tuples of points and weights. This works for arbitary dimensions.
-
-        self = SpawnStack.from_quadrature(nsamples = [2, 2])
-        pts_wts = self.unravel()
-
-        where
-
-        pts_wts = [((x1, y1), (wx1, wy1)), ((x1, y2), (wx1, wy2)), ((x2, y1), (wx2, wy1)), ((x2, y2), (wx2, wy2))]
->>>>>>> 55dde1dc
         """
         zetas = []
         dws = []
@@ -545,11 +515,7 @@
             for hop in hop_to:
                 stack = hop["stack"]
                 spawn = self.clone(stack)
-<<<<<<< HEAD
                 SurfaceHoppingMD.hop_to_it(spawn, [hop], electronics=spawn.electronics)
-=======
-                TrajectoryCum.hop_to_it(spawn, [hop], electronics=spawn.electronics)
->>>>>>> 55dde1dc
                 spawn.time+= spawn.dt
                 spawn.nsteps += 1
 
