# -*- coding: utf-8 -*-
"""Implementations of the one-dimensional two-state models Tully demonstrated FSSH on in Tully, J.C. <I>J. Chem. Phys.</I> 1990 <B>93</B> 1061."""

import numpy as np
import math
from scipy.special import erf

from mudslide.models.electronics import DiabaticModel_, AdiabaticModel_

from typing import Any
from mudslide.typing import ArrayLike, DtypeLike
from mudslide.constants import eVtoHartree

# Here are some helper functions that pad the model problems with fake electronic states.
# Useful for debugging, so keeping it around
'''
def pad_model(nstates, diags):
    def V_decorator(func):
        def wrapper(*args, **kwargs):
            out = func(*args, **kwargs)
            oldnstates = out.shape[0]
            out = np.pad(out, (0,nstates), 'constant')
            if nstates > 1:
                for i in range(nstates):
                    out[oldnstates+i,oldnstates+i] = diags[i]
            else:
                out[-1,-1] = diags
            return out
        return wrapper

    def dV_decorator(func):
        def wrapper(*args, **kwargs):
            out = func(*args, **kwargs)
            nout = np.zeros([out.shape[0], out.shape[1]+nstates, out.shape[2]+nstates])
            nout[:,0:out.shape[1],0:out.shape[2]] += out[:,:,:]
            return nout
        return wrapper

    def nstates_decorator(func):
        def wrapper(*args, **kwargs):
            return func(*args, **kwargs) + nstates
        return wrapper

    def class_decorator(cls):
        class padded_model(cls):
            def __init__(self, *args, **kwargs):
                cls.__init__(self, *args, **kwargs)

                self.V = V_decorator(self.V)
                self.dV = dV_decorator(self.dV)
                self.nstates = nstates_decorator(self.nstates)

        return padded_model
    return class_decorator
'''


class TullySimpleAvoidedCrossing(DiabaticModel_):
    r"""Tunneling through a single barrier model used in Tully's 1990 JCP

    .. math::
       V_{11} &= \left\{ \begin{array}{cr}
                     A (1 - e^{Bx}) & x < 0 \\
                    -A (1 - e^{-Bx}) & x > 0
                     \end{array} \right. \\
       V_{22} &= -V_{11} \\
       V_{12} &= V_{21} = C e^{-D x^2}

    """
    def __init__(self,
                 representation: str = "adiabatic",
                 reference: Any = None,
                 a: float = 0.01,
                 b: float = 1.6,
                 c: float = 0.005,
                 d: float = 1.0,
                 mass: float = 2000.0):
        """Constructor that defaults to the values reported in Tully's 1990 JCP"""
        DiabaticModel_.__init__(self, representation=representation, reference=reference,
                                nstates=2, ndof=1)

        self.A = a
        self.B = b
        self.C = c
        self.D = d
        self.mass = np.array(mass, dtype=np.float64).reshape(self.ndof)

    def V(self, X: ArrayLike) -> ArrayLike:
        """:math:`V(x)`"""
        x = X[0]
        v11 = float(np.copysign(self.A, x) * (1.0 - np.exp(-self.B * np.abs(x))))
        v22 = -v11
        v12 = float(self.C * np.exp(-self.D * x * x))
        out = np.array([[v11, v12], [v12, v22]], dtype=np.float64)
        return out

    def dV(self, x: ArrayLike) -> ArrayLike:
        """:math:`\\nabla V(x)`"""
        xx = np.array(x, dtype=np.float64)
        v11 = self.A * self.B * np.exp(-self.B * abs(xx))
        v22 = -v11
        v12 = -2.0 * self.C * self.D * xx * np.exp(-self.D * xx * xx)
        out = np.array([[v11, v12], [v12, v22]], dtype=np.float64)
        return out.reshape([1, 2, 2])


class TullyDualAvoidedCrossing(DiabaticModel_):
    r"""Tunneling through a double avoided crossing used in Tully's 1990 JCP

    .. math::
        V_{11} &= 0 \\
        V_{22} &= -A e^{-Bx^2} + E_0 \\
        V_{12} &= V_{21} = C e^{-D x^2}
    """
    def __init__(self,
                 representation: str = "adiabatic",
                 reference: Any = None,
                 a: float = 0.1,
                 b: float = 0.28,
                 c: float = 0.015,
                 d: float = 0.06,
                 e: float = 0.05,
                 mass: float = 2000.0):
        """Constructor that defaults to the values reported in Tully's 1990 JCP"""
        DiabaticModel_.__init__(self, representation=representation, reference=reference,
                                nstates=2, ndof=1)
        self.A = a
        self.B = b
        self.C = c
        self.D = d
        self.E0 = e
        self.mass = np.array(mass, dtype=np.float64).reshape(self.ndof)

    def V(self, X: ArrayLike) -> ArrayLike:
        """:math:`V(x)`"""
        x = X[0]
        v11 = 0.0
        v22 = float(-self.A * np.exp(-self.B * x * x) + self.E0)
        v12 = float(self.C * np.exp(-self.D * x * x))
        out = np.array([[v11, v12], [v12, v22]], dtype=np.float64)
        return out

    def dV(self, x: ArrayLike) -> ArrayLike:
        """:math:`\\nabla V(x)`"""
        xx = np.array(x, dtype=np.float64)
        v11 = np.zeros_like(xx)
        v22 = 2.0 * self.A * self.B * xx * np.exp(-self.B * xx * xx)
        v12 = -2.0 * self.C * self.D * xx * np.exp(-self.D * xx * xx)
        out = np.array([[v11, v12], [v12, v22]], dtype=np.float64)
        return out.reshape([1, 2, 2])


class TullyExtendedCouplingReflection(DiabaticModel_):
    r"""Model with extended coupling and the possibility of reflection. The most challenging of the
    models used in Tully's 1990 JCP

    .. math::
        V_{11} &= A \\
        V_{22} &= -A \\
        V_{12} &= \left\{ \begin{array}{cr}
                      B e^{Cx} & x < 0 \\
                      B \left( 2 - e^{-Cx} \right) & x > 0
                      \end{array} \right.
    """

    def __init__(self,
                 representation: str = "adiabatic",
                 reference: Any = None,
                 a: float = 0.0006,
                 b: float = 0.10,
                 c: float = 0.90,
                 mass: float = 2000.0):
        """Constructor that defaults to the values reported in Tully's 1990 JCP"""
        DiabaticModel_.__init__(self, representation=representation, reference=reference,
                                ndof=1, nstates=2)
        self.A = a
        self.B = b
        self.C = c
        self.mass = np.array(mass, dtype=np.float64).reshape(self.ndof)

    def V(self, X: ArrayLike) -> ArrayLike:
        """:math:`V(x)`"""
        x = X[0]
        v11 = self.A
        v22 = -self.A
        v12 = float(np.exp(-np.abs(x) * self.C))
        if x < 0:
            v12 = self.B * v12
        else:
            v12 = self.B * (2.0 - v12)
        out = np.array([[v11, v12], [v12, v22]], dtype=np.float64)
        return out

    def dV(self, x: ArrayLike) -> ArrayLike:
        """:math:`\\nabla V(x)`"""
        xx = np.array(x, dtype=np.float64)
        v11 = np.zeros_like(xx)
        v22 = np.zeros_like(xx)
        v12 = self.B * self.C * np.exp(-self.C * np.abs(xx))
        out = np.array([[v11, v12], [v12, v22]], dtype=np.float64)
        return out.reshape([1, 2, 2])


class SuperExchange(DiabaticModel_):
    def __init__(self,
                 representation: str = "adiabatic",
                 reference: Any = None,
                 v11: float = 0.0,
                 v22: float = 0.01,
                 v33: float = 0.005,
                 v12: float = 0.001,
                 v23: float = 0.01,
                 mass: float = 2000.0):
        """Constructor defaults to Prezhdo paper on GFSH"""
        DiabaticModel_.__init__(self, representation=representation, reference=reference,
                                ndof=1, nstates=3)
        self.v11 = v11
        self.v22 = v22
        self.v33 = v33
        self.v12 = v12
        self.v23 = v23
        self.mass = np.array(mass, dtype=np.float64).reshape(self.ndof)

    def V(self, x: ArrayLike) -> ArrayLike:
        """:math:`V(x)`"""
        if np.ndim(x) != 0:
            x = x[0]
        v12 = self.v12 * np.exp(-0.5 * x * x)
        v23 = self.v23 * np.exp(-0.5 * x * x)

        return np.array([[self.v11, v12, 0.0], [v12, self.v22, v23], [0.0, v23, self.v33]], dtype=np.float64)

    def dV(self, x: ArrayLike) -> ArrayLike:
        """:math:`\\nabla V(x)`"""
        if np.ndim(x) != 0:
            x = x[0]
        v12 = -x * self.v12 * np.exp(-0.5 * x * x)
        v23 = -x * self.v23 * np.exp(-0.5 * x * x)
        out = np.array([[0.0, v12, 0.0], [v12, 0.0, v23], [0.0, v23, 0.0]], dtype=np.float64)

        return out.reshape([1, 3, 3])


class SubotnikModelX(DiabaticModel_):
    def __init__(self,
                 representation: str = "adiabatic",
                 reference: Any = None,
                 a: float = 0.03,
                 b: float = 1.6,
                 c: float = 0.005,
                 xp: float = 7.0,
                 mass: float = 2000.0):
        """Constructor defaults to Subotnik JPCA 2011 paper on decoherence"""
        DiabaticModel_.__init__(self, representation=representation, reference=reference,
                                nstates=3, ndof=1)
        self.a = float(a)
        self.b = float(b)
        self.c = float(c)
        self.xp = float(xp)
        self.mass = np.array(mass, dtype=np.float64).reshape(self.ndof)

    def V(self, x: ArrayLike) -> ArrayLike:
        """:math:`V(x)`"""
        if np.ndim(x) != 0:
            x = x[0]
        xx = np.array([x - self.xp, x, x + self.xp])
        tan = self.a * np.tanh(self.b * xx)
        ex = self.c * np.exp(-xx**2)

        v11 = tan[1] + tan[2]
        v22 = -(tan[0] + tan[1])
        v33 = -(tan[2] - tan[0])
        v12 = ex[1]
        v13 = ex[2]
        v23 = ex[0]

        return np.array([[v11, v12, v13], [v12, v22, v23], [v13, v23, v33]], dtype=np.float64)

    def dV(self, x: ArrayLike) -> ArrayLike:
        """:math:`\\nabla V(x)`"""
        if np.ndim(x) != 0:
            x = x[0]
        xx = np.array([x - self.xp, x, x + self.xp])
        tan = self.a * self.b * np.cosh(self.b * xx)**(-2)
        ex = -2.0 * xx * self.c * np.exp(-xx**2)

        v11 = tan[1] + tan[2]
        v22 = -(tan[0] + tan[1])
        v33 = -(tan[2] - tan[0])
        v12 = ex[1]
        v13 = ex[2]
        v23 = ex[0]

        out = np.array([[v11, v12, v13], [v12, v22, v23], [v13, v23, v33]], dtype=np.float64)

        return out.reshape([1, 3, 3])


class SubotnikModelS(DiabaticModel_):

    def __init__(self,
                 representation: str = "adiabatic",
                 reference: Any = None,
                 a: float = 0.015,
                 b: float = 1.0,
                 c: float = 0.005,
                 d: float = 0.5,
                 xp: float = 7.0,
                 mass: float = 2000.0):
        """Constructor defaults to Subotnik JPCA 2011 paper on decoherence"""
        DiabaticModel_.__init__(self, representation=representation, reference=reference,
                                nstates=3, ndof=1)
        self.a = float(a)
        self.b = float(b)
        self.c = float(c)
        self.d = float(d)
        self.xp = float(xp)
        self.mass = np.array(mass, dtype=np.float64).reshape(self.ndof)

    def V(self, x: ArrayLike) -> ArrayLike:
        """:math:`V(x)`"""
        if np.ndim(x) != 0:
            x = x[0]
        xx = np.array([x - self.xp, x, x + self.xp])
        tan = self.a * np.tanh(self.b * xx)
        ex = self.c * np.exp(-xx**2)

        v11 = tan[0] - tan[2] + self.a
        v22 = -(tan[0] - tan[2]) - self.a
        v33 = 2.0 * self.a * np.tanh(self.d * x)
        v12 = ex[2] + ex[0]
        v13 = ex[1]
        v23 = ex[1]

        return np.array([[v11, v12, v13], [v12, v22, v23], [v13, v23, v33]], dtype=np.float64)

    def dV(self, x: ArrayLike) -> ArrayLike:
        """:math:`\\nabla V(x)`"""
        if np.ndim(x) != 0:
            x = x[0]
        xx = np.array([x - self.xp, x, x + self.xp])
        tan = self.a * self.b * np.cosh(self.b * xx)**(-2)
        ex = -2.0 * xx * self.c * np.exp(-xx**2)

        v11 = tan[0] - tan[2]
        v22 = -(tan[0] - tan[2])
        v33 = 2 * self.a * self.d * np.cosh(self.d * x)**(-2)
        v12 = ex[2] + ex[0]
        v13 = ex[1]
        v23 = ex[1]

        out = np.array([[v11, v12, v13], [v12, v22, v23], [v13, v23, v33]], dtype=np.float64)

        return out.reshape([1, 3, 3])


class Subotnik2D(DiabaticModel_):

    def __init__(self,
                 representation: str = "adiabatic",
                 reference: Any = None,
                 a: float = 0.2,
                 b: float = 0.6,
                 c: float = 0.015,
                 d: float = 0.3,
                 f: float = 0.05,
                 g: float = 0.3,
                 w: float = 2.0,
                 mass: float = 2000.0):
        """Constructor defaults to Subotnik JPCA 2011 paper on decoherence"""
        DiabaticModel_.__init__(self, representation=representation, reference=reference,
                                nstates=2, ndof=2)
        self.a = float(a)
        self.b = float(b)
        self.c = float(c)
        self.d = float(d)
        self.f = float(f)
        self.g = float(g)
        self.w = float(w)
        self.mass = np.array(mass, dtype=np.float64).reshape(self.ndof)

    def V(self, r: ArrayLike) -> ArrayLike:
        """:math:`V(x)`"""
        x, y = r[0], r[1]
        v11 = -self.f * np.tanh(self.b * x)
        z = self.b * (x - 1.0) + self.w * np.cos(self.g * y + np.pi * 0.5)
        v22 = self.a * np.tanh(z) + 0.75 * self.a
        v12 = self.c * np.exp(-self.d * x * x)

        return np.array([[v11, v12], [v12, v22]], dtype=np.float64)

    def dV(self, r: ArrayLike) -> ArrayLike:
        """:math:`\\nabla V(x)`"""
        x, y = r[0], r[1]

        z = self.b * (x - 1.0) + self.w * np.cos(self.g * y + np.pi * 0.5)

        v11x = -self.f * self.b * np.cosh(self.b * x)**(-2)
        zx = self.b
        v22x = self.a * zx * np.cosh(z)**(-2)
        v12x = -2.0 * self.d * x * self.c * np.exp(-self.d * x * x)

        v11y = 0.0
        zy = -self.w * self.g * np.sin(self.g * y + np.pi * 0.5)
        v22y = self.a * zy * np.cosh(z)**(-2)
        v12y = 0.0

        vx = [[v11x, v12x], [v12x, v22x]]
        vy = [[v11y, v12y], [v12y, v22y]]

        out = np.array([vx, vy], dtype=np.float64)

        return out.reshape([2, 3, 3])


class ShinMetiu(AdiabaticModel_):
    def __init__(self,
                 representation: str = "adiabatic",
                 reference: Any = None,
                 nstates: int = 3,
                 L: float = 19.0,
                 Rf: float = 5.0,
                 Rl: float = 3.1,
                 Rr: float = 4.0,
                 mass: float = 1836.0,
                 m_el: float = 1.0,
                 nel: int = 128,
                 box: Any = None):
        """Constructor defaults to classic Shin-Metiu as described in
        Gossel, Liacombe, Maitra JCP 2019"""
        AdiabaticModel_.__init__(self, representation=representation, reference=reference, nstates=nstates, ndof=1)

        self.L = L
        self.ion_left = -self.L * 0.5
        self.ion_right = self.L * 0.5
        self.Rf = Rf
        self.Rl = Rl
        self.Rr = Rr
        self.mass = np.array(mass, dtype=np.float64).reshape(self.ndof)
        self.m_el = m_el

        if box is None:
            box = L
        box_left, box_right = -0.5 * box, 0.5 * box
        self.rr = np.linspace(box_left + 1e-12, box_right - 1e-12, nel, endpoint=True, dtype=np.float64)

    def soft_coulomb(self, r12: ArrayLike, gamma: DtypeLike) -> ArrayLike:
        abs_r12 = np.abs(r12)
        return erf(abs_r12 / gamma) / abs_r12

    def d_soft_coulomb(self, r12: ArrayLike, gamma: DtypeLike) -> ArrayLike:
        abs_r12 = np.abs(r12)
        two_over_root_pi = 2.0 / np.sqrt(np.pi)
        out = r12 * erf(abs_r12/gamma) / (abs_r12**3) \
                - two_over_root_pi * r12 * np.exp(-abs_r12**2/(gamma**2)) / (gamma * abs_r12 * abs_r12)
        return out

    def V_nuc(self, R: ArrayLike) -> ArrayLike:
        v0 = 1.0 / np.abs(R - self.ion_left) + 1.0 / np.abs(R - self.ion_right)
        return v0

    def V_el(self, R: ArrayLike) -> ArrayLike:
        rr = self.rr

        v_en = -self.soft_coulomb(rr - R, self.Rf)
        v_le = -self.soft_coulomb(rr - self.ion_left, self.Rl)
        v_re = -self.soft_coulomb(rr - self.ion_right, self.Rr)
        vv = v_en + v_le + v_re

        nr = len(rr)
        dr = rr[1] - rr[0]

        T = (-0.5 / (self.m_el * dr * dr)) * (np.eye(nr, k=-1, dtype=np.float64) - 2.0 * np.eye(nr, dtype=np.float64) +
                                              np.eye(nr, k=1, dtype=np.float64))
        H = T + np.diag(vv)

        return H

    def dV_nuc(self, R: ArrayLike) -> ArrayLike:
        LmR = np.abs(0.5 * self.L - R)
        LpR = np.abs(0.5 * self.L + R)
        dv0 = LmR / np.abs(LmR**3) - LpR / np.abs(LpR**3)

        return dv0

    def dV_el(self, R: ArrayLike) -> ArrayLike:
        rr = self.rr
        rR = R - rr
        dvv = self.d_soft_coulomb(rR, self.Rf)
        return np.diag(dvv)

    def V(self, R: ArrayLike) -> ArrayLike:
        """:math:`V(x)`"""
        return self.V_el(R) + self.V_nuc(R)

    def dV(self, R: ArrayLike) -> ArrayLike:
        """:math:`\\nabla V(x)`"""
        return (self.dV_el(R) + self.dV_nuc(R)).reshape([1, len(self.rr), len(self.rr)])


class LinearVibronic(DiabaticModel_):

    def __init__(
            self,
            representation: str = "adiabatic",
            reference: Any = None,
            mass: float = [243.6078782, 134.6412667, 99.93022402, 66.33593369, 3475.98736],
            E1: float = 8.5037,
            E2: float = 9.4523,
            lamb: float = 0.3289,
            r0sqrtw5mh: float = 4.35,
            om: float = np.array([0.1117, 0.2021, 0.2723, 0.4102]),
            k1: float = np.array([-0.0456, 0.0399, -0.2139, -0.0864]),
            k2: float = np.array([-0.0393, 0.0463, 0.2877, -0.1352]),
            An: float = np.array([1.4823, -0.2191, 0.0525, -0.0118]),
    ):
        DiabaticModel_.__init__(self, representation=representation, reference=reference,
                                nstates=2, ndof=5)
        self.mass = np.array(mass, dtype=np.float64).reshape(self.ndof)
        self.E1 = float(E1 / eVtoHartree)
        self.E2 = float(E2 / eVtoHartree)
        self.lamb = float(lamb / eVtoHartree)
        self.r0sqrtw5mh = float(r0sqrtw5mh)
        self.om = om / eVtoHartree
        self.k1 = k1 / eVtoHartree
        self.k2 = k2 / eVtoHartree
        self.An = An / eVtoHartree

    def V(self, X: ArrayLike) -> ArrayLike:
        w0 = 0
        theta = X[4]
        q5 = np.zeros(4)
        k11 = np.zeros(4)
        k22 = np.zeros(4)

        for i in range(4):
            w0 = w0 + ((self.om[i] / 2) * (X[i]**2))
            k11[i] = self.k1[i] * X[i]
            k22[i] = self.k2[i] * X[i]

        w12 = self.lamb * self.r0sqrtw5mh * math.sin(theta)

        for i in range(4):
            q5[i] = self.An[i] * ((math.sin((i + 1) * theta))**2)

        w11 = self.E1 + w0 + np.sum(k11) + np.sum(q5)
        w22 = self.E2 + w0 + np.sum(k22) + np.sum(q5)
        w21 = w12

        out = np.array([[w11, w12], [w21, w22]], dtype=np.float64)
        return out

    def dV(self, X: ArrayLike) -> ArrayLike:
        w0 = 0
        w12 = 0
        w21 = w12
        theta = X[4]
        q5 = np.zeros(4)

        for i in range(4):
            w0 = self.om[i] * X[i]
            w11 = w0 + self.k1[i]
            w22 = w0 + self.k2[i]
            if i == 0:
                out = np.array([[w11, w12], [w21, w22]], dtype=np.float64)
            else:
                new = np.array([[w11, w12], [w21, w22]], dtype=np.float64)
                out = np.append(out, new)
            w0 = 0
            w11 = 0
            w22 = 0

        for i in range(4):
            q5[i] = self.An[i] * 2 * (i + 1) * (math.sin((i + 1) * theta) * (math.cos((i + 1) * theta)))

        w11 = np.sum(q5)
        w22 = w11
        w12 = self.lamb * self.r0sqrtw5mh * math.cos(theta)
        w21 = w12
        new = np.array([[w11, w12], [w21, w22]], dtype=np.float64)
        out = np.append(out, new)

        return out.reshape([5, 2, 2])

class SubotnikModelW(DiabaticModel_):
    def __init__(
            self,
            representation: str = "adiabatic",
            reference: Any = None,
            mass: np.float64 = 2000.0,
            nstates: int = 8,
            eps: np.float64 = 0.1
    ):
        DiabaticModel_.__init__(self, representation=representation, reference=reference,
                                nstates=nstates, ndof=1)
        self.mass = np.array(mass, dtype=np.float64).reshape(self.ndof)
        self.eps = eps

    def V(self, X: ArrayLike) -> ArrayLike:
        N = self.nstates
        m = np.arange(0, N) + 1

        v = 0.1 / np.sqrt(N)
        diag = np.tan(0.5 * np.pi - (2 * m - 1) * np.pi / (2 * N)) * X[0] + \
                (m - 1) * self.eps

        out = np.zeros([N, N], dtype=np.float64)
        out[:, :] = v
        np.fill_diagonal(out, diag)
        return out

    def dV(self, X: ArrayLike) -> ArrayLike:
        N = self.nstates
        m = np.arange(0, N) + 1

        v = 0.1 / np.sqrt(N)
        diag = np.tan(0.5 * np.pi - (2 * m - 1) * np.pi / (2 * N)) + \
                (m - 1) * self.eps

        out = np.zeros([1, N, N], dtype=np.float64)
        out[0, :, :] = v
        np.fill_diagonal(out[0], diag)
        return out

class SubotnikModelZ(DiabaticModel_):
    def __init__(
            self,
            representation: str = "adiabatic",
            reference: Any = None,
            mass: np.float64 = 2000.0,
            nstates: int = 8,
            eps: np.float64 = 0.1
    ):
        DiabaticModel_.__init__(self, representation=representation, reference=reference,
                                nstates=nstates, ndof=1)
        self.mass = np.array(mass, dtype=np.float64).reshape(self.ndof)
        self.eps = eps

    def V(self, X: ArrayLike) -> ArrayLike:
<<<<<<< HEAD
        N = self.nstates
        m = np.arange(0, N)
=======
        N = self.nstates()
>>>>>>> 55dde1dc

        v = 0.1 / np.sqrt(N)
        m1 = np.arange(0, N//2) + 1
        m2 = np.arange(N//2, N) + 1

        diag = np.zeros(N, dtype=np.float64)
        d1 = X[0] + (m1 - 1) * self.eps
        d2 = -X[0] + (N - m2) * self.eps
        diag[:len(m1)] = d1
        diag[len(m1):] = d2

        out = np.zeros([N, N], dtype=np.float64)
        out[:, :] = v
        np.fill_diagonal(out, diag)
        return out

    def dV(self, X: ArrayLike) -> ArrayLike:
        N = self.nstates

        v = 0.1 / np.sqrt(N)
        m1 = np.arange(0, N//2) + 1
        m2 = np.arange(N//2, N) + 1

        diag = np.zeros(N, dtype=np.float64)
        d1 = X[0] + (m1 - 1) * self.eps
        d2 = -X[0] + (N - m2) * self.eps
        diag[:len(m1)] = d1
        diag[len(m1):] = d2

        out = np.zeros([1, N, N], dtype=np.float64)
        out[0, :, :] = v
        np.fill_diagonal(out[0], diag)
        return out


scattering_models = {
    "simple": TullySimpleAvoidedCrossing,
    "dual": TullyDualAvoidedCrossing,
    "extended": TullyExtendedCouplingReflection,
    "super": SuperExchange,
    "shin-metiu": ShinMetiu,
    "modelx": SubotnikModelX,
    "models": SubotnikModelS,
    "modelw": SubotnikModelW,
    "modelz": SubotnikModelZ,
    "vibronic": LinearVibronic
}<|MERGE_RESOLUTION|>--- conflicted
+++ resolved
@@ -637,12 +637,7 @@
         self.eps = eps
 
     def V(self, X: ArrayLike) -> ArrayLike:
-<<<<<<< HEAD
         N = self.nstates
-        m = np.arange(0, N)
-=======
-        N = self.nstates()
->>>>>>> 55dde1dc
 
         v = 0.1 / np.sqrt(N)
         m1 = np.arange(0, N//2) + 1
