# -*- coding: utf-8 -*-
""" OpenMM interface for mudslide """

from typing import Any
<<<<<<< HEAD

import numpy as np

from mudslide.typing import ArrayLike
from mudslide.models import ElectronicModel_
from mudslide.constants import bohr_to_angstrom, amu_to_au, Hartree_to_kJmol
from mudslide.periodic_table import masses
=======
from mudslide.typing import ArrayLike
from mudslide.models import ElectronicModel_
from .. import periodic_table
>>>>>>> 55dde1dc

try:
    # Suppress OpenMM warnings
    import warnings
    warnings.filterwarnings("ignore", message=".*SwigPyPacked.*")
    warnings.filterwarnings("ignore", message=".*SwigPyObject.*")
    warnings.filterwarnings("ignore", message=".*swigvarlink.*")
    import openmm
    import openmm.app
    OPENMM_INSTALLED = True
except ImportError:
    OPENMM_INSTALLED = False


def openmm_is_installed():
    """Check if OpenMM is installed"""
    return OPENMM_INSTALLED


class OpenMM(ElectronicModel_):
    """OpenMM interface"""

    def __init__(self, pdb, ff, system, platform_name: str = "Reference",
                 properties: dict = None):
        """Initialize OpenMM interface"""
        super().__init__(representation="adiabatic",
                         nstates=1,
                         nparticles=pdb.topology.getNumAtoms(),
                         ndims=3)

        self._pdb = pdb
        self._ff = ff
        self._system = system

        # check if there are constraints
        num_constraints = self._system.getNumConstraints()
        if num_constraints > 0:
            raise ValueError(
                "OpenMM system has constraints, which are not supported by mudslide. "
                +
                "Please remove constraints from the system and use the rigidWater=True option."
            )

        # check if there are virtual sites
        if any( self._system.isVirtualSite(i) for i in range(self._system.getNumParticles()) ):
            raise ValueError(
                "OpenMM system has virtual sites, which are not supported by mudslide."
            )

        # get charges
        try:
            nonbonded = [ f for f in self._system.getForces()
                    if isinstance(f, openmm.NonbondedForce) ][0]
            self._charges = np.array([ nonbonded.getParticleParameters(i)[0].value_in_unit(
                openmm.unit.elementary_charge) for i in range(self.nparticles)])
        except IndexError as exc:
            raise ValueError("Can't find charges from OpenMM,"
                " probably because mudslide only understands Amber-like forces") from exc

        # make dummy integrator
        self._integrator = openmm.VerletIntegrator(0.001 *
                                                   openmm.unit.picoseconds)

        # create simulation
        platform = openmm.Platform.getPlatformByName(platform_name)
        properties = properties if properties is not None else { }
        self._simulation = openmm.app.Simulation(self._pdb.topology,
                                                 self._system, self._integrator,
                                                 platform, properties)

        xyz = np.array(
            self._convert_openmm_position_to_au(
                pdb.getPositions())).reshape(-1)
        self._position = xyz
        self.atom_types = [
            atom.element.symbol.lower() for atom in self._pdb.topology.atoms()
        ]
        self.mass = np.array([
<<<<<<< HEAD
            masses[e]
            for e in self.atom_types
=======
            periodic_table.masses[e]
            for e in self._elements
>>>>>>> 55dde1dc
            for i in range(3)
        ])
        self.mass *= amu_to_au
        self.energies = np.zeros([1], dtype=np.float64)

    def _convert_au_position_to_openmm(self, xyz):
        """Convert position from bohr to nanometer using OpenMM units"""
        nm = openmm.unit.nanometer
        return (xyz.reshape(-1, 3) * bohr_to_angstrom *
                0.1) * nm

    def _convert_openmm_position_to_au(self, xyz):
        """Convert position from nanometer to bohr using OpenMM units"""
        nm = openmm.unit.nanometer
        return np.array(
            xyz / nm).reshape(-1) * (10.0 / bohr_to_angstrom)

    def _convert_openmm_force_to_au(self, force):
        kjmol = openmm.unit.kilojoules_per_mole
        nm = openmm.unit.nanometer
        return np.array(force * nm / kjmol).reshape(
            1, -1
        ) / Hartree_to_kJmol * 0.1 * bohr_to_angstrom

    def _convert_energy_to_au(self, energy):
        kjmol = openmm.unit.kilojoules_per_mole
        return energy / kjmol / Hartree_to_kJmol

    def compute(self,
                X: ArrayLike,
                couplings: Any = None,
                gradients: Any = None,
                reference: Any = None):
        """Compute energy and forces"""
        self._position = X
        xyz = self._convert_au_position_to_openmm(X)

        self._simulation.context.setPositions(xyz)
        state = self._simulation.context.getState(getPositions=True,
                                                  getEnergy=True,
                                                  getForces=True)

        self.energies = np.array([self._convert_energy_to_au(state.getPotentialEnergy())])
        self._hamiltonian = np.zeros([1, 1])
        self._hamiltonian[0,0] = self.energies[0]

        self._force = self._convert_openmm_force_to_au(
            state.getForces(asNumpy=True))
        self._forces_available[:] = True<|MERGE_RESOLUTION|>--- conflicted
+++ resolved
@@ -2,7 +2,7 @@
 """ OpenMM interface for mudslide """
 
 from typing import Any
-<<<<<<< HEAD
+from mudslide.typing import ArrayLike
 
 import numpy as np
 
@@ -10,11 +10,6 @@
 from mudslide.models import ElectronicModel_
 from mudslide.constants import bohr_to_angstrom, amu_to_au, Hartree_to_kJmol
 from mudslide.periodic_table import masses
-=======
-from mudslide.typing import ArrayLike
-from mudslide.models import ElectronicModel_
-from .. import periodic_table
->>>>>>> 55dde1dc
 
 try:
     # Suppress OpenMM warnings
@@ -93,13 +88,8 @@
             atom.element.symbol.lower() for atom in self._pdb.topology.atoms()
         ]
         self.mass = np.array([
-<<<<<<< HEAD
             masses[e]
             for e in self.atom_types
-=======
-            periodic_table.masses[e]
-            for e in self._elements
->>>>>>> 55dde1dc
             for i in range(3)
         ])
         self.mass *= amu_to_au
