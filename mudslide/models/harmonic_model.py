--- conflicted
+++ resolved
@@ -7,13 +7,8 @@
 
 from mudslide.models import ElectronicModel_
 
-<<<<<<< HEAD
 from typing import Any, List
-from mudslide.typing import ArrayLike, DtypeLike
-=======
-from typing import Any
 from mudslide.typing import ArrayLike
->>>>>>> 55dde1dc
 
 
 class HarmonicModel(ElectronicModel_):
