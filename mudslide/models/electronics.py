# -*- coding: utf-8 -*-
"""Handle storage and computation of electronic degrees of freedom"""

import copy as cp
from typing import Tuple, Any

import numpy as np

<<<<<<< HEAD
import math

from typing import Tuple, Any, List

from mudslide.typing import ArrayLike
from mudslide.typing import ElectronicT


class ElectronicModel_:
    """Base class for handling electronic structure part of dynamics.

    The electronic model is a base class for handling the electronic
    structure part of the dynamics.

    Attributes
    ----------
    _representation : str
        The representation of the electronic model. Can be "adiabatic" or "diabatic".
    _reference : Any
        The reference electronic state. Can be None.
    _nstates : int
        The number of electronic states.
    _ndof : int
        The number of classical degrees of freedom.
    _ndims : int
        The number of dimensions for each particle in the system.
    _nparticles : int
        The number of particles in the system.
    atom_types : List[str]
        The types of atoms in the system.
    _position : ArrayLike
        The position of the system.
    _hamiltonian : ArrayLike
        The electronic Hamiltonian.
    _force : ArrayLike
        The force on the system.
    _forces_available : ArrayLike
        A boolean array indicating which forces are available.
    _derivative_coupling : ArrayLike
        The derivative coupling matrix.
=======
from mudslide.typing import ArrayLike

class ElectronicModel_(object):
    """
    Base class for handling electronic structure part of dynamics
>>>>>>> 55dde1dc
    """
    def __init__(self, representation: str = "adiabatic", reference: Any = None,
                 nstates: int = 0, ndims: int = 1, nparticles: int = 1, ndof: int = None,
                 atom_types: List[str] = None):
        """Initialize the electronic model.

        Parameters
        ----------
        representation : str, optional
            The representation to use ("adiabatic" or "diabatic"), by default "adiabatic"
        reference : Any, optional
            The reference electronic state, by default None
        nstates : int, optional
            Number of electronic states, by default 0
        ndims : int, optional
            Number of dimensions per particle, by default 1
        nparticles : int, optional
            Number of particles, by default 1
        ndof : int, optional
            Total number of classical degrees of freedom, by default None
        atom_types : List[str], optional
            List of atom types, by default None
        """
        self._ndims = ndims
        self._nparticles = nparticles
        if ndof is None:
            self._ndof = ndims * nparticles
        else:
            self._ndof = ndof
            self._ndims = ndof
            self._nparticles = 1
        self._nstates = nstates

        self._representation = representation
        self._position: ArrayLike
        self._reference = reference

        self._hamiltonian: ArrayLike
        self._force: ArrayLike
        self._forces_available: ArrayLike = np.zeros(self.nstates, dtype=bool)
        self._derivative_coupling: ArrayLike
        self._derivative_couplings_available: ArrayLike = np.zeros((self.nstates, self.nstates), dtype=bool)

        self.atom_types: List[str] = atom_types

    @property
    def ndof(self) -> int:
        """Get the number of classical degrees of freedom.

        Returns
        -------
        int
            Number of classical degrees of freedom
        """
        return self._ndof

    @property
    def nparticles(self) -> int:
        """Get the number of particles.

        Returns
        -------
        int
            Number of particles
        """
        return self._nparticles

    @property
    def ndims(self) -> int:
        """Get the number of dimensions per particle.

        Returns
        -------
        int
            Number of dimensions per particle
        """
        return self._ndims

    @property
    def dimensionality(self) -> Tuple[int, int]:
        """Get the number of particles and dimensions.

        Returns
        -------
        Tuple[int, int]
            Tuple of (number of particles, number of dimensions)
        """
        return self._nparticles, self._ndims

    @property
    def nstates(self) -> int:
        """Get the number of electronic states.

        Returns
        -------
        int
            Number of electronic states
        """
        return self._nstates

    @property
    def hamiltonian(self) -> ArrayLike:
        """Get the electronic Hamiltonian.

        Returns
        -------
        ArrayLike
            The electronic Hamiltonian matrix
        """
        return self._hamiltonian

    def force(self, state: int=0) -> ArrayLike:
        """Return the force on a given state"""
        if not self._forces_available[state]:
            raise ValueError("Force on state %d not available" % state)
        return self._force[state,:]

    def derivative_coupling(self, state1: int, state2: int) -> ArrayLike:
        """Return the derivative coupling between two states"""
        if not self._derivative_couplings_available[state1, state2]:
            raise ValueError("Derivative coupling between states %d and %d not available" % (state1, state2))
        return self._derivative_coupling[state1, state2, :]

<<<<<<< HEAD
    @property
    def derivative_coupling_tensor(self) -> ArrayLike:
        """Return the derivative coupling tensor"""
        if not np.all(self._derivative_couplings_available):
            raise ValueError("All derivative couplings not available")
=======
    def derivative_coupling_tensor(self) -> ArrayLike:
        """Returns the entire derivative coupling tensor

        The derivative coupling tensor is a rank 3 tensor
        with shape (nstates, nstates, ndim) where the
        derivative_coupling_tensor[i,j,:] is the derivative
        coupling between states i and j

        If the derivative coupling tensor between two states
        is not available, the corresponding element will be
        zero.
        """
>>>>>>> 55dde1dc
        return self._derivative_coupling

    def NAC_matrix(self, velocity: ArrayLike) -> ArrayLike:
        """Return the non-adiabatic coupling matrix
        for a given velocity vector
        """
        if not np.all(self._derivative_couplings_available):
            raise ValueError("NAC_matrix needs all derivative couplings")
        return np.einsum("ijk,k->ij", self._derivative_coupling, velocity)

    @property
    def force_matrix(self) -> ArrayLike:
        """Return the force matrix"""
        if not np.all(self._forces_available):
            raise ValueError("Force matrix needs all forces")
        return self._force_matrix

    def compute(self, X: ArrayLike, couplings: Any = None, gradients: Any = None, reference: Any = None) -> None:
        """
        Central function for model objects. After the compute function exists, the following
        data must be provided:
          - self._hamiltonian -> n x n array containing electronic hamiltonian
          - self.force -> n x ndof array containing the force on each diagonal
          - self._derivative_coupling -> n x n x ndof array containing derivative couplings

        The couplings and gradients options are currently unimplemented, but are
        intended to allow specification of which couplings and gradients are needed
        so that computational cost can be reduced.

        Nothing is returned, but the model object should contain all the
        necessary date.
        """
        raise NotImplementedError("ElectronicModels need a compute function")

    def update(self, X: ArrayLike, electronics: Any = None, couplings: Any = None, gradients: Any = None) -> 'ElectronicModel_':
        """
        Convenience function that copies the present object, updates the position,
        calls compute, and then returns the new object
        """
        out = cp.copy(self)

        if electronics and electronics._reference is not None:
            reference = electronics._reference
        else:
            reference = self._reference

        out.compute(X, couplings=couplings, gradients=gradients, reference=reference)
        return out

    def clone(self):
        """Create a copy of the electronics object that
        owns its own resources, including disk

        Major difference from deepcopy is that clone
        should prepare any resources that are needed
        for the object to be used, for example, disk
        access, network access, and so on. deepcopy
        should only copy the object in memory, not
        acquire resources like disk space.

        """
        return cp.deepcopy(self)

    def as_dict(self):
        """Return a dictionary representation of the model"""
        out = {
            "nstates": self.nstates,
            "ndof": self.ndof,
            "position": self._position.tolist(),
            "hamiltonian": self._hamiltonian.tolist(),
            "force": self._force.tolist()
        }

        for key in [ "_derivative_coupling", "_force_matrix" ]:
            if hasattr(self, key):
                out[key.lstrip('_')] = getattr(self, key).tolist()

        return out


class DiabaticModel_(ElectronicModel_):
    """Base class to handle model problems given in simple diabatic forms.

    To derive from DiabaticModel_, the following functions must be implemented:

    - def V(self, X: ArrayLike) -> ArrayLike
      V(x) should return an ndarray of shape (nstates, nstates)
    - def dV(self, X: ArrayLike) -> ArrayLike
      dV(x) should return an ndarray of shape (nstates, nstates, ndof)
    """

    def __init__(self, representation: str = "adiabatic", reference: Any = None,
                 nstates:int = 0, ndof: int = 0):
        """Initialize the diabatic model.

        Parameters
        ----------
        representation : str, optional
            The representation to use, by default "adiabatic"
        reference : Any, optional
            The reference electronic state, by default None
        nstates : int, optional
            Number of electronic states, by default 0
        ndof : int, optional
            Number of classical degrees of freedom, by default 0
        """
        ElectronicModel_.__init__(self, representation=representation, reference=reference,
                                  nstates=nstates, ndof=ndof)

    def compute(self, X: ArrayLike, couplings: Any = None, gradients: Any = None, reference: Any = None) -> None:
        """Compute electronic properties at position X.

        Parameters
        ----------
        X : ArrayLike
            Position at which to compute properties
        couplings : Any, optional
            Coupling information, by default None
        gradients : Any, optional
            Gradient information, by default None
        reference : Any, optional
            Reference state information, by default None
        """
        self._position = X

        self._reference, self._hamiltonian = self._compute_basis_states(self.V(X), reference=reference)
        dV = self.dV(X)

        self._derivative_coupling = self._compute_derivative_coupling(self._reference, dV, np.diag(self._hamiltonian))
        self._derivative_couplings_available[:,:] = True

        self._force = self._compute_force(dV, self._reference)
        self._forces_available[:] = True

        self._force_matrix = self._compute_force_matrix(dV, self._reference)

    def _compute_basis_states(self, V: ArrayLike, reference: Any = None) -> Tuple[ArrayLike, ArrayLike]:
        """Computes coefficient matrix for basis states
        if a diabatic representation is chosen, no transformation takes place
        :param V: potential matrix
        :param reference: ElectronicStates from previous step used only to fix phase
        """
        if self._representation == "adiabatic":
            energies, coeff = np.linalg.eigh(V)
            if reference is not None:
                try:
                    for mo in range(self.nstates):
                        if (np.dot(coeff[:, mo], reference[:, mo]) < 0.0):
                            coeff[:, mo] *= -1.0
                except:
                    raise Exception("Failed to regularize new ElectronicStates from a reference object %s" %
                                    (reference))
            return (coeff, np.diag(energies))
        elif self._representation == "diabatic":
            return (np.eye(self.nstates, dtype=np.float64), V)
        else:
            raise Exception("Unrecognized run mode")

    def _compute_force(self, dV: ArrayLike, coeff: ArrayLike) -> ArrayLike:
        r""":math:`-\langle \phi_{\mbox{state}} | \nabla H | \phi_{\mbox{state}} \rangle`"""
        nst = self.nstates
        ndof = self.ndof

        half = np.einsum("xij,jp->ipx", dV, coeff)

        out = np.zeros([nst, ndof], dtype=np.float64)
        for ist in range(self.nstates):
            out[ist, :] += -np.einsum("i,ix->x", coeff[:, ist], half[:, ist, :])
        return out

    def _compute_force_matrix(self, dV: ArrayLike, coeff: ArrayLike) -> ArrayLike:
        r"""returns :math:`F^\xi{ij} = \langle \phi_i | -\nabla_\xi H | \phi_j\rangle`"""
        out = -np.einsum("ip,xij,jq->pqx", coeff, dV, coeff)
        return out

    def _compute_derivative_coupling(self, coeff: ArrayLike, dV: ArrayLike, energies: ArrayLike) -> ArrayLike:
        r"""returns :math:`\phi_{i} | \nabla_\alpha \phi_{j} = d^\alpha_{ij}`"""
        if self._representation == "diabatic":
            return np.zeros([self.nstates, self.nstates, self.ndof], dtype=np.float64)

        out = np.einsum("ip,xij,jq->pqx", coeff, dV, coeff)

        for j in range(self.nstates):
            for i in range(j):
                dE = energies[j] - energies[i]
                if abs(dE) < 1.0e-10:
                    dE = np.copysign(1.0e-10, dE)

                out[i, j, :] /= dE
                out[j, i, :] /= -dE
            out[j, j, :] = 0.0

        return out

    def V(self, X: ArrayLike) -> ArrayLike:
        raise NotImplementedError("Diabatic models must implement the function V")

    def dV(self, X: ArrayLike) -> ArrayLike:
        raise NotImplementedError("Diabatic models must implement the function dV")


class AdiabaticModel_(ElectronicModel_):
    """Base class to handle model problems that have an auxiliary electronic problem.

    This class handles model problems that have an auxiliary electronic problem admitting
    many electronic states that are truncated to just a few. Sort of a truncated DiabaticModel_.
    """

    def __init__(self, representation: str = "adiabatic", reference: Any = None,
                 nstates:int = 0, ndof: int = 0):
        """Initialize the adiabatic model.

        Parameters
        ----------
        representation : str, optional
            The representation to use, by default "adiabatic"
        reference : Any, optional
            The reference electronic state, by default None
        nstates : int, optional
            Number of electronic states, by default 0
        ndof : int, optional
            Number of classical degrees of freedom, by default 0

        Raises
        ------
        Exception
            If representation is set to "diabatic"
        """
        if representation == "diabatic":
            raise Exception('Adiabatic models can only be run in adiabatic mode')
        ElectronicModel_.__init__(self, representation=representation, reference=reference,
                                  nstates=nstates, ndof=ndof)

    def compute(self, X: ArrayLike, couplings: Any = None, gradients: Any = None, reference: Any = None) -> None:
        """Compute electronic properties at position X.

        Parameters
        ----------
        X : ArrayLike
            Position at which to compute properties
        couplings : Any, optional
            Coupling information, by default None
        gradients : Any, optional
            Gradient information, by default None
        reference : Any, optional
            Reference state information, by default None
        """
        self._position = X

        self._reference, self._hamiltonian = self._compute_basis_states(self.V(X), reference=reference)
        dV = self.dV(X)

        self._derivative_coupling = self._compute_derivative_coupling(self._reference, dV, np.diag(self._hamiltonian))
        self._derivative_couplings_available[:,:] = True

        self._force = self._compute_force(dV, self._reference)
        self._forces_available[:] = True

        self._force_matrix = self._compute_force_matrix(dV, self._reference)

    def update(self, X: ArrayLike, electronics: Any = None, couplings: Any = None, gradients: Any = None) -> 'AdiabaticModel_':
        """Update the model with new position and electronic information.

        Parameters
        ----------
        X : ArrayLike
            New position
        electronics : Any, optional
            Electronic state information, by default None
        couplings : Any, optional
            Coupling information, by default None
        gradients : Any, optional
            Gradient information, by default None

        Returns
        -------
        AdiabaticModel_
            Updated model instance
        """
        out = cp.copy(self)
        if electronics:
            self._reference = electronics._reference
        out._position = X
        out.compute(X, couplings=couplings, gradients=gradients, reference=self._reference)
        return out

    def _compute_basis_states(self, V: ArrayLike, reference: Any = None) -> Tuple[ArrayLike, ArrayLike]:
        """Computes coefficient matrix for basis states
        if a diabatic representation is chosen, no transformation takes place
        :param V: potential matrix
        :param reference: ElectronicStates from previous step used only to fix phase
        """
        if self._representation == "adiabatic":
            en, co = np.linalg.eigh(V)
            nst = self.nstates
            coeff = co[:, :nst]
            energies = en[:nst]

            if reference is not None:
                try:
                    for mo in range(self.nstates):
                        if (np.dot(coeff[:, mo], reference[:, mo]) < 0.0):
                            coeff[:, mo] *= -1.0
                except:
                    raise Exception("Failed to regularize new ElectronicStates from a reference object %s" %
                                    (reference))
            return coeff, np.diag(energies)
        elif self._representation == "diabatic":
            raise Exception("Adiabatic models can only be run in adiabatic mode")
            return None
        else:
            raise Exception("Unrecognized representation")

    def _compute_force(self, dV: ArrayLike, coeff: ArrayLike) -> ArrayLike:
        r""":math:`-\langle \phi_{\mbox{state}} | \nabla H | \phi_{\mbox{state}} \rangle`"""
        nst = self.nstates
        ndof = self.ndof

        half = np.einsum("xij,jp->ipx", dV, coeff)

        out = np.zeros([nst, ndof], dtype=np.float64)
        for ist in range(self.nstates):
            out[ist, :] += -np.einsum("i,ix->x", coeff[:, ist], half[:, ist, :])
        return out

    def _compute_force_matrix(self, dV: ArrayLike, coeff: ArrayLike) -> ArrayLike:
        r"""returns :math:`F^\xi{ij} = \langle \phi_i | -\nabla_\xi H | \phi_j\rangle`"""
        out = -np.einsum("ip,xij,jq->pqx", coeff, dV, coeff)
        return out

    def _compute_derivative_coupling(self, coeff: ArrayLike, dV: ArrayLike, energies: ArrayLike) -> ArrayLike:
        r"""returns :math:`\phi_{i} | \nabla_\alpha \phi_{j} = d^\alpha_{ij}`"""
        if self._representation == "diabatic":
            return np.zeros([self.nstates, self.nstates, self.ndof], dtype=np.float64)

        out = np.einsum("ip,xij,jq->pqx", coeff, dV, coeff)

        for j in range(self.nstates):
            for i in range(j):
                dE = energies[j] - energies[i]
                if abs(dE) < 1.0e-14:
                    dE = np.copysign(1.0e-14, dE)

                out[i, j, :] /= dE
                out[j, i, :] /= -dE

        return out

    def V(self, X: ArrayLike) -> ArrayLike:
        raise NotImplementedError("Diabatic models must implement the function V")

    def dV(self, X: ArrayLike) -> ArrayLike:
        raise NotImplementedError("Diabatic models must implement the function dV")<|MERGE_RESOLUTION|>--- conflicted
+++ resolved
@@ -6,7 +6,6 @@
 
 import numpy as np
 
-<<<<<<< HEAD
 import math
 
 from typing import Tuple, Any, List
@@ -47,13 +46,6 @@
         A boolean array indicating which forces are available.
     _derivative_coupling : ArrayLike
         The derivative coupling matrix.
-=======
-from mudslide.typing import ArrayLike
-
-class ElectronicModel_(object):
-    """
-    Base class for handling electronic structure part of dynamics
->>>>>>> 55dde1dc
     """
     def __init__(self, representation: str = "adiabatic", reference: Any = None,
                  nstates: int = 0, ndims: int = 1, nparticles: int = 1, ndof: int = None,
@@ -177,26 +169,11 @@
             raise ValueError("Derivative coupling between states %d and %d not available" % (state1, state2))
         return self._derivative_coupling[state1, state2, :]
 
-<<<<<<< HEAD
     @property
     def derivative_coupling_tensor(self) -> ArrayLike:
         """Return the derivative coupling tensor"""
         if not np.all(self._derivative_couplings_available):
             raise ValueError("All derivative couplings not available")
-=======
-    def derivative_coupling_tensor(self) -> ArrayLike:
-        """Returns the entire derivative coupling tensor
-
-        The derivative coupling tensor is a rank 3 tensor
-        with shape (nstates, nstates, ndim) where the
-        derivative_coupling_tensor[i,j,:] is the derivative
-        coupling between states i and j
-
-        If the derivative coupling tensor between two states
-        is not available, the corresponding element will be
-        zero.
-        """
->>>>>>> 55dde1dc
         return self._derivative_coupling
 
     def NAC_matrix(self, velocity: ArrayLike) -> ArrayLike:
