--- conflicted
+++ resolved
@@ -1,7 +1,6 @@
 # -*- coding: utf-8 -*-
 """Propagate Adiabatic MD trajectory.
 
-<<<<<<< HEAD
 This module provides functionality for propagating adiabatic molecular dynamics trajectories,
 similar to ground state molecular dynamics simulations.
 """
@@ -14,21 +13,12 @@
 from .util import check_options
 from .constants import boltzmann
 from .tracer import Trace
-=======
-import copy as cp
-from typing import Dict, Union, Any
-
-import numpy as np
-
-from .tracer import DefaultTrace
->>>>>>> 55dde1dc
 from .typing import ElectronicT, ArrayLike, DtypeLike
 from .adiabatic_propagator import AdiabaticPropagator
 
 class AdiabaticMD:
     """Class to propagate a single adiabatic trajectory, like ground state MD.
 
-<<<<<<< HEAD
     This class handles the propagation of molecular dynamics trajectories in the
     adiabatic regime, similar to ground state molecular dynamics.
     """
@@ -37,10 +27,6 @@
         "max_steps", "max_time", "bounds", "propagator", "seed_sequence", "electronics",
         "outcome_type", "weight"
     ]
-=======
-class AdiabaticMD:
-    """Class to propagate a single adiabatic trajectory, like ground state MD"""
->>>>>>> 55dde1dc
 
     def __init__(self,
                  model: Any,
@@ -104,14 +90,9 @@
         self.tracer = Trace(tracer)
         self.queue: Any = queue
         self.mass = model.mass
-<<<<<<< HEAD
         self.position = np.array(x0, dtype=np.float64).reshape(model.ndof)
         self.velocity = np.array(v0, dtype=np.float64).reshape(model.ndof)
-=======
-        self.position = np.array(x0, dtype=np.float64).reshape(model.ndim())
-        self.velocity = np.array(p0, dtype=np.float64).reshape(model.ndim()) / self.mass
         self.last_position = np.zeros_like(self.position, dtype=np.float64)
->>>>>>> 55dde1dc
         self.last_velocity = np.zeros_like(self.velocity, dtype=np.float64)
         if "last_velocity" in options:
             self.last_velocity[:] = options["last_velocity"]
@@ -342,15 +323,6 @@
         }
         return out
 
-<<<<<<< HEAD
-=======
-    def trouble_shooter(self):
-        log = self.snapshot()
-        with open("snapout.dat", "a", encoding='utf-8') as file:
-            file.write("{}\t{}\t{}\t{}\t{}\n".format(log["time"], log["potential"], log["kinetic"], log["energy"],
-                                                     log["active"]))
-
->>>>>>> 55dde1dc
     def kinetic_energy(self) -> np.float64:
         """Calculate kinetic energy.
 
@@ -450,21 +422,7 @@
 
         # propagation
         while True:
-<<<<<<< HEAD
             self.propagator(self, 1) # pylint: disable=not-callable
-=======
-            # first update nuclear coordinates
-            self.advance_position(last_electronics, self.electronics)
-
-            # calculate electronics at new position
-            last_electronics, self.electronics = self.electronics, self.model.update(self.position, electronics=self.electronics)
-
-            # update velocity
-            self.advance_velocity(last_electronics, self.electronics)
-
-            self.time += self.dt
-            self.nsteps += 1
->>>>>>> 55dde1dc
 
             # ending condition
             if not self.continue_simulating():
